--- conflicted
+++ resolved
@@ -32,12 +32,8 @@
 logger = logging.getLogger(__name__)
 
 RESPONSE_API_MODEL_ALIASES = {"o1", "o1-mini", "o1-preview", "o3", "o3-mini"}
-<<<<<<< HEAD
 REASONING_COMPLETION_PARAM_KEYWORDS = ("reasoning",)
 REASONING_COMPLETION_PARAM_PREFIXES = ("gpt-4.1", "gpt-5")
-=======
-REASONING_COMPLETION_PARAM_KEYWORDS = ("reasoning", "gpt-4.1")
->>>>>>> 540f7529
 
 
 def _model_uses_responses_api(normalised_model: str) -> bool:
@@ -71,13 +67,9 @@
         legacy chat models still rely on ``max_tokens``.
     """
 
-<<<<<<< HEAD
     for prefix in REASONING_COMPLETION_PARAM_PREFIXES:
         if normalised_model.startswith(prefix):
             return "max_completion_tokens"
-
-=======
->>>>>>> 540f7529
     for keyword in REASONING_COMPLETION_PARAM_KEYWORDS:
         if keyword in normalised_model:
             return "max_completion_tokens"
