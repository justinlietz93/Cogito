# src/critique_module/reasoning_tree.py

"""Recursive reasoning tree orchestration for critique generation.

Purpose:
    Drive the critique workflow by recursively delegating analysis tasks to
    language-model providers while capturing structured assessments and
    decomposition topics for follow-up passes.
External Dependencies:
    Depends on :mod:`src.providers` for model execution via ``call_with_retry``.
    No direct HTTP clients are instantiated here.
Fallback Semantics:
    Provider exceptions are logged and terminate the current branch without
    raising to callers; downstream logic continues operating on remaining
    branches.
Timeout Strategy:
    Timeout management is delegated to the provider adapters referenced through
    ``call_with_retry``. The module itself does not implement additional
    timeout logic.
"""

import logging
from typing import Dict, List, Any, Optional, Sequence, Mapping
import uuid
import json

# Import the provider factory
from .providers import call_with_retry, ProviderError, ApiCallError, ApiResponseError, JsonParsingError, JsonProcessingError
from .prompt_texts import REASONING_TREE_DECOMPOSITION_PROMPT

# Default configuration values
DEFAULT_MAX_DEPTH = 3
DEFAULT_CONFIDENCE_THRESHOLD = 0.3

module_logger = logging.getLogger(__name__)

_DECOMPOSITION_TOPIC_KEYS: Sequence[str] = ("topics", "items", "subtopics")


def _should_request_topic_array_schema(config: Mapping[str, Any]) -> bool:
    """Determine whether decomposition should request an array-only schema.

    Parameters
    ----------
    config:
        Application configuration containing provider and model selections.

    Returns
    -------
    bool
        ``True`` when the configured primary provider is OpenAI and the
        selected model identifier corresponds to an o-series Responses API
        model, otherwise ``False``.

    Raises
    ------
    None.

    Side Effects
    ------------
    None. The helper performs pure dictionary inspection.
    """

    api_section = config.get("api", {}) if isinstance(config, Mapping) else {}
    if not isinstance(api_section, Mapping):
        return False

    provider = str(api_section.get("primary_provider", "")).strip().lower()
    if provider != "openai":
        return False

    provider_config: Mapping[str, Any] | None = None
    providers_section = api_section.get("providers")
    if isinstance(providers_section, Mapping):
        candidate = providers_section.get("openai")
        if isinstance(candidate, Mapping):
            provider_config = candidate

    if provider_config is None:
        candidate = api_section.get("openai")
        if isinstance(candidate, Mapping):
            provider_config = candidate

    model_name = ""
    if provider_config is not None:
        raw_model = provider_config.get("model") or provider_config.get("model_name")
        if isinstance(raw_model, str):
            model_name = raw_model.strip().lower()

    if not model_name:
        return False

    if len(model_name) > 1 and model_name[0] == "o" and model_name[1].isdigit():
        return True

    return model_name in {"o1", "o1-mini", "o1-preview", "o3", "o3-mini"}


def _normalise_decomposition_topics(result: Any) -> tuple[List[str], Optional[Sequence[str]], Optional[str]]:
    """Normalise decomposition payloads into a list of topic strings.

    Args:
        result: Raw object returned by the decomposition provider call.

    Returns:
        Tuple containing three values:
            ``topics``: List of topic strings (may be empty when recursion should
            stop).
            ``observed_keys``: Sequence of keys seen when ``result`` is a mapping
            that does not expose expected topic fields. ``None`` when not
            applicable.
            ``structure``: String describing the unexpected structure (for
            example ``"list"``) when parsing fails. ``None`` when topics are
            returned successfully.
    """

    if isinstance(result, list):
        if all(isinstance(item, str) for item in result):
            return list(result), None, None
        return [], None, "list"

    if isinstance(result, dict):
        for key in _DECOMPOSITION_TOPIC_KEYS:
            value = result.get(key)
            if isinstance(value, list) and all(isinstance(item, str) for item in value):
                return list(value), None, None
        keys = tuple(sorted(str(item) for item in result.keys()))
        return [], keys, "mapping"

    return [], None, type(result).__name__

# Synchronous version
def execute_reasoning_tree(
    initial_content: str,
    style_directives: str,
    agent_style: str,
    config: Dict[str, Any],
    agent_logger: Optional[logging.Logger] = None,
    depth: int = 0,
    assigned_points: Optional[List[Dict[str, Any]]] = None,
    *,
    _warning_state: Optional[Dict[str, bool]] = None,
) -> Optional[Dict[str, Any]]:
    """Recursively generate a reasoning tree for critique generation.

    Args:
        initial_content: Content to critique.
        style_directives: Directives for the critique style.
        agent_style: Style identifier for the agent.
        config: Configuration settings and provider metadata.
        agent_logger: Optional logger to use.
        depth: Current depth in the reasoning tree.
        assigned_points: Optional list of points assigned to this agent.
        _warning_state: Internal mutable flag used to ensure decomposition
            warnings emit at most once per run.

    Returns:
        Structured node describing the critique branch or ``None`` when the
        branch terminates early.

    Raises:
        None. Provider exceptions are caught, logged, and result in branch
        termination.
    """

    current_logger = agent_logger or module_logger
    current_logger.info(f"Depth {depth}: Starting analysis...")

    warning_state = _warning_state if _warning_state is not None else {"emitted": False}

    tree_config = config.get('reasoning_tree', {})
    max_depth = tree_config.get('max_depth', DEFAULT_MAX_DEPTH)
    confidence_threshold = tree_config.get('confidence_threshold', DEFAULT_CONFIDENCE_THRESHOLD)

    # 1. Base Case Check
    if depth >= max_depth:
        current_logger.info(f"Depth {depth}: Terminating branch (Reason: Max Depth Reached [{max_depth}])")
        return None
    if len(initial_content) < 50:
         current_logger.info(f"Depth {depth}: Terminating branch (Reason: Content too small)")
         return None

    # --- LLM Integration ---
    node_id = str(uuid.uuid4())
    claim = f"Error generating claim at depth {depth}."
    evidence = "N/A"
    confidence = 0.0
    severity = "N/A"
    recommendation = "N/A"
    concession = "N/A" # Initialize concession field
    assigned_point_id = None # Initialize assigned point ID
    sub_topics_for_recursion = []
    model_used_for_assessment = "N/A"
    model_used_for_decomposition = "N/A"
    
    # Handle assigned points at the top level only
    current_assigned_point = None
    if depth == 0 and assigned_points and len(assigned_points) > 0:
        # For the top level analysis, select one of the assigned points
        # We'll rotate through assigned points as we generate sub-topics
        current_assigned_point = assigned_points[0]
        current_logger.info(f"Depth {depth}: Using assigned point: {current_assigned_point.get('id')}")
        assigned_point_id = current_assigned_point.get('id')

    # 2. Generate Assessment (Synchronous Call)
    # Use the prompt loaded by the agent, which now includes concession request
    assessment_prompt_template = style_directives # Use the full prompt content directly
    
    # Enhance context with assigned point information if available
    assessment_context = {
        # Context needed by the prompt template placeholders
        "context": "Critiquing provided steps.", # Generic context if not passed separately
        "goal": config.get("goal", "N/A"), # Pass goal if available in config
        "steps": initial_content, # Pass the current content segment as 'steps'
        "assigned_point_id": assigned_point_id, # Add assigned point ID if available
        "assigned_point": current_assigned_point.get('point', '') if current_assigned_point else None # Add assigned point text if available
    }
    try:
        assessment_result, model_used_for_assessment = call_with_retry(
            prompt_template=assessment_prompt_template,
            context=assessment_context,
            config=config,
            is_structured=True # Expecting JSON output
        )
        # Expect recommendation and concession fields now
        if isinstance(assessment_result, dict) and all(k in assessment_result for k in ["claim", "confidence", "severity", "recommendation", "concession"]):
            claim = assessment_result.get("claim", claim)
            evidence = assessment_result.get("evidence", evidence)
            confidence = float(assessment_result.get("confidence", 0.0))
            severity = assessment_result.get("severity", severity)
            recommendation = assessment_result.get("recommendation", recommendation)
            concession = assessment_result.get("concession", concession) # Extract concession
        else:
             current_logger.warning(f"Depth {depth}: Unexpected assessment structure received from {model_used_for_assessment}: {assessment_result}")
             pass

    except (ApiCallError, ApiResponseError, JsonParsingError, JsonProcessingError) as e:
        current_logger.error(f"Depth {depth}: Failed to generate assessment: {e}")
        confidence = 0.0
    except Exception as e:
        current_logger.error(f"Depth {depth}: Unexpected error during assessment: {e}", exc_info=True)
        confidence = 0.0

    current_logger.info(f"Depth {depth}: [Model: {model_used_for_assessment}] Claim='{claim}', Confidence={confidence:.2f}, Severity='{severity}'")
    if evidence != "N/A" and evidence: current_logger.debug(f"Depth {depth}: Evidence='{evidence}'")
    if recommendation != "N/A" and recommendation: current_logger.debug(f"Depth {depth}: Recommendation='{recommendation}'")
    if concession != "N/A" and concession and concession.lower() != "none": current_logger.debug(f"Depth {depth}: Concession='{concession}'") # Log concession if not "None"

    if confidence < confidence_threshold:
        current_logger.info(f"Depth {depth}: Terminating branch (Reason: Confidence {confidence:.2f} < Threshold {confidence_threshold})")
        return None

    # 3. Decomposition Identification (Synchronous Call)
    # (Decomposition logic remains the same, uses a separate prompt)
<<<<<<< HEAD
    decomposition_prompt_template = """
Based on the primary critique claim "{claim}", identify specific sub-topics, sub-arguments, or distinct sections within the following content segment that warrant deeper, more focused critique in the next level of analysis.

Style Directives (for context):
{style_directives}

Content Segment:
```
{content}
```

Return a JSON object with a "topics" field containing an array of concise strings that describe each sub-topic to explore next. If "topics" is unavailable for your model, you may instead use "items" or "subtopics" with the same array-of-strings structure. When no additional decomposition is required, return an empty array for the selected field. Example:
{{"topics": ["The definition of 'synergy' in paragraph 2", "The causality argument in section 3.1", "The empirical evidence cited for claim X"]}}
"""
=======
    decomposition_prompt_template = REASONING_TREE_DECOMPOSITION_PROMPT
>>>>>>> 22bed342
    decomposition_context = {
        "claim": claim,
        "style_directives": style_directives, # Pass original style directives for context
        "content": initial_content
    }
    try:
        structured_schema: Optional[Dict[str, Any]] = None
        if _should_request_topic_array_schema(config):
            structured_schema = {
                "name": "decomposition_topics",
                "schema": {
                    "type": "array",
                    "items": {"type": "string"},
                    "description": (
                        "List of sub-topic strings describing where to recurse in the "
                        "next critique depth."
                    ),
                },
            }
        decomposition_result, model_used_for_decomposition = call_with_retry(
            prompt_template=decomposition_prompt_template,
            context=decomposition_context,
            config=config,
            is_structured=True,
            structured_output_schema=structured_schema,
        )
        provider_name = (
            config.get("api", {}).get("primary_provider")
            if isinstance(config.get("api"), dict)
            else None
        ) or "unknown"
        topics, observed_keys, structure_type = _normalise_decomposition_topics(decomposition_result)
        if topics:
            sub_topics_for_recursion = topics
            current_logger.info(
                f"Depth {depth}: [Model: {model_used_for_decomposition}] Identified {len(sub_topics_for_recursion)} sub-topics for recursion."
            )
        else:
            if not warning_state["emitted"]:
                keys_fragment = (
                    ",".join(observed_keys) if observed_keys is not None else f"<{structure_type}>"
                )
                current_logger.warning(
                    "Depth %d: Unexpected decomposition structure provider=%s model=%s keys=%s expected_keys=%s",
                    depth,
                    provider_name,
                    model_used_for_decomposition,
                    keys_fragment,
                    "|".join(_DECOMPOSITION_TOPIC_KEYS),
                )
                warning_state["emitted"] = True

    except (ApiCallError, ApiResponseError, JsonParsingError, JsonProcessingError) as e:
        current_logger.error(f"Depth {depth}: Failed to identify decomposition points: {e}")
    except Exception as e:
        current_logger.error(f"Depth {depth}: Unexpected error during decomposition: {e}")


    # 4. Recursive Calls (Synchronous)
    sub_critiques = []
    if sub_topics_for_recursion:
        current_logger.debug(f"Depth {depth}: Using placeholder content division for recursion based on {len(sub_topics_for_recursion)} identified topics.")
        num_sub_points = len(sub_topics_for_recursion)
        segment_len = len(initial_content) // num_sub_points if num_sub_points > 0 else len(initial_content)
        
        # Distribute any remaining assigned points to sub-topics
        remaining_points = assigned_points[1:] if assigned_points and depth == 0 else None

        for i, sub_topic in enumerate(sub_topics_for_recursion):
            sub_content = initial_content[i * segment_len : (i + 1) * segment_len]
            current_logger.info(f"Depth {depth}: Recursing on sub-topic {i+1} ('{sub_topic}')...")
            
            # Pass points to sub-topics if available
            sub_assigned_points = None
            if remaining_points and i < len(remaining_points):
                sub_assigned_points = [remaining_points[i]]
                current_logger.info(f"Depth {depth}: Assigning point {remaining_points[i].get('id')} to sub-topic {i+1}")
            
            child_node = execute_reasoning_tree(
                initial_content=sub_content,
                style_directives=style_directives,
                agent_style=agent_style,
                config=config,
                agent_logger=current_logger,
                depth=depth + 1,
                assigned_points=sub_assigned_points,
                _warning_state=warning_state
            )
            if child_node:
                sub_critiques.append(child_node)

    # 5. Node Construction
    current_node = {
        'id': node_id,
        'claim': claim,
        'evidence': evidence,
        'confidence': confidence,
        'severity': severity,
        'recommendation': recommendation,
        'concession': concession, # Add concession to node
        'sub_critiques': sub_critiques
    }
    
    # Add assigned point information if available
    if assigned_point_id:
        current_node['assigned_point_id'] = assigned_point_id

    current_logger.info(f"Depth {depth}: Analysis complete for this level.")
    return current_node

# --- Example Usage ---
def run_example():
    print("NOTE: Reasoning tree example usage needs update for new recommendation/concession fields.")
    pass

if __name__ == '__main__':  # pragma: no cover - exercised via example invocation tests
    logging.basicConfig(level=logging.INFO)
    run_example()<|MERGE_RESOLUTION|>--- conflicted
+++ resolved
@@ -252,7 +252,6 @@
 
     # 3. Decomposition Identification (Synchronous Call)
     # (Decomposition logic remains the same, uses a separate prompt)
-<<<<<<< HEAD
     decomposition_prompt_template = """
 Based on the primary critique claim "{claim}", identify specific sub-topics, sub-arguments, or distinct sections within the following content segment that warrant deeper, more focused critique in the next level of analysis.
 
@@ -267,9 +266,6 @@
 Return a JSON object with a "topics" field containing an array of concise strings that describe each sub-topic to explore next. If "topics" is unavailable for your model, you may instead use "items" or "subtopics" with the same array-of-strings structure. When no additional decomposition is required, return an empty array for the selected field. Example:
 {{"topics": ["The definition of 'synergy' in paragraph 2", "The causality argument in section 3.1", "The empirical evidence cited for claim X"]}}
 """
-=======
-    decomposition_prompt_template = REASONING_TREE_DECOMPOSITION_PROMPT
->>>>>>> 22bed342
     decomposition_context = {
         "claim": claim,
         "style_directives": style_directives, # Pass original style directives for context
